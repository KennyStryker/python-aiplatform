--- conflicted
+++ resolved
@@ -21,10 +21,7 @@
 from google.cloud.aiplatform_v1beta1.types import (
     completion_stats as gca_completion_stats,
 )
-<<<<<<< HEAD
-=======
 from google.cloud.aiplatform_v1beta1.types import encryption_spec as gca_encryption_spec
->>>>>>> 82193ef4
 from google.cloud.aiplatform_v1beta1.types import explanation
 from google.cloud.aiplatform_v1beta1.types import io
 from google.cloud.aiplatform_v1beta1.types import job_state
@@ -71,21 +68,13 @@
             [Model's][google.cloud.aiplatform.v1beta1.BatchPredictionJob.model]
             [PredictSchemata's][google.cloud.aiplatform.v1beta1.Model.predict_schemata]
             ``instance_schema_uri``.
-<<<<<<< HEAD
-        model_parameters (~.struct.Value):
-=======
         model_parameters (google.protobuf.struct_pb2.Value):
->>>>>>> 82193ef4
             The parameters that govern the predictions. The schema of
             the parameters may be specified via the
             [Model's][google.cloud.aiplatform.v1beta1.BatchPredictionJob.model]
             [PredictSchemata's][google.cloud.aiplatform.v1beta1.Model.predict_schemata]
             ``parameters_schema_uri``.
-<<<<<<< HEAD
-        output_config (~.batch_prediction_job.BatchPredictionJob.OutputConfig):
-=======
         output_config (google.cloud.aiplatform_v1beta1.types.BatchPredictionJob.OutputConfig):
->>>>>>> 82193ef4
             Required. The Configuration specifying where output
             predictions should be written. The schema of any single
             prediction may be specified as a concatenation of
@@ -94,11 +83,7 @@
             ``instance_schema_uri``
             and
             ``prediction_schema_uri``.
-<<<<<<< HEAD
-        dedicated_resources (~.machine_resources.BatchDedicatedResources):
-=======
         dedicated_resources (google.cloud.aiplatform_v1beta1.types.BatchDedicatedResources):
->>>>>>> 82193ef4
             The config of resources used by the Model during the batch
             prediction. If the Model
             ``supports``
@@ -112,16 +97,6 @@
             are used (in other cases AI Platform does the tuning
             itself).
         generate_explanation (bool):
-<<<<<<< HEAD
-            Generate explanation along with the batch prediction
-            results.
-
-            When it's true, the batch prediction output will change
-            based on the [output
-            format][BatchPredictionJob.output_config.predictions_format]:
-
-            -  ``bigquery``: output will include a column named
-=======
             Generate explanation with the batch prediction results.
 
             When set to ``true``, the batch prediction output changes
@@ -130,30 +105,17 @@
             object:
 
             -  ``bigquery``: output includes a column named
->>>>>>> 82193ef4
                ``explanation``. The value is a struct that conforms to
                the
                ``Explanation``
                object.
-<<<<<<< HEAD
-            -  ``jsonl``: The JSON objects on each line will include an
-=======
             -  ``jsonl``: The JSON objects on each line include an
->>>>>>> 82193ef4
                additional entry keyed ``explanation``. The value of the
                entry is a JSON object that conforms to the
                ``Explanation``
                object.
             -  ``csv``: Generating explanations for CSV format is not
                supported.
-<<<<<<< HEAD
-        explanation_spec (~.explanation.ExplanationSpec):
-            Explanation configuration for this BatchPredictionJob. Can
-            only be specified if
-            ``generate_explanation``
-            is set to ``true``. It's invalid to specified it with
-            generate_explanation set to false or unset.
-=======
 
             If this field is set to true, the
             ``Model.explanation_spec``
@@ -163,30 +125,17 @@
             be specified only if
             ``generate_explanation``
             is set to ``true``.
->>>>>>> 82193ef4
 
             This value overrides the value of
             ``Model.explanation_spec``.
             All fields of
             ``explanation_spec``
-<<<<<<< HEAD
-            are optional in the request. If a field of
-            ``explanation_spec``
-            is not populated, the value of the same field of
-            ``Model.explanation_spec``
-            is inherited. The corresponding
-            ``Model.explanation_spec``
-            must be populated, otherwise explanation for this Model is
-            not allowed.
-        output_info (~.batch_prediction_job.BatchPredictionJob.OutputInfo):
-=======
             are optional in the request. If a field of the
             ``explanation_spec``
             object is not populated, the corresponding field of the
             ``Model.explanation_spec``
             object is inherited.
         output_info (google.cloud.aiplatform_v1beta1.types.BatchPredictionJob.OutputInfo):
->>>>>>> 82193ef4
             Output only. Information further describing
             the output of this job.
         state (google.cloud.aiplatform_v1beta1.types.JobState):
