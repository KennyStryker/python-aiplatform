# -*- coding: utf-8 -*-

# Copyright 2020 Google LLC
#
# Licensed under the Apache License, Version 2.0 (the "License");
# you may not use this file except in compliance with the License.
# You may obtain a copy of the License at
#
#     http://www.apache.org/licenses/LICENSE-2.0
#
# Unless required by applicable law or agreed to in writing, software
# distributed under the License is distributed on an "AS IS" BASIS,
# WITHOUT WARRANTIES OR CONDITIONS OF ANY KIND, either express or implied.
# See the License for the specific language governing permissions and
# limitations under the License.
#

import proto  # type: ignore


from google.cloud.aiplatform_v1beta1.types import encryption_spec as gca_encryption_spec
from google.cloud.aiplatform_v1beta1.types import job_state
from google.protobuf import struct_pb2 as struct  # type: ignore
from google.protobuf import timestamp_pb2 as timestamp  # type: ignore
from google.rpc import status_pb2 as status  # type: ignore
from google.type import money_pb2 as money  # type: ignore


__protobuf__ = proto.module(
    package="google.cloud.aiplatform.v1beta1",
    manifest={
        "DataLabelingJob",
        "ActiveLearningConfig",
        "SampleConfig",
        "TrainingConfig",
    },
)


class DataLabelingJob(proto.Message):
    r"""DataLabelingJob is used to trigger a human labeling job on
    unlabeled data from the following Dataset:

    Attributes:
        name (str):
            Output only. Resource name of the
            DataLabelingJob.
        display_name (str):
            Required. The user-defined name of the
            DataLabelingJob. The name can be up to 128
            characters long and can be consist of any UTF-8
            characters.
            Display name of a DataLabelingJob.
        datasets (Sequence[str]):
            Required. Dataset resource names. Right now we only support
            labeling from a single Dataset. Format:
            ``projects/{project}/locations/{location}/datasets/{dataset}``
        annotation_labels (Sequence[google.cloud.aiplatform_v1beta1.types.DataLabelingJob.AnnotationLabelsEntry]):
            Labels to assign to annotations generated by
            this DataLabelingJob.
            Label keys and values can be no longer than 64
            characters (Unicode codepoints), can only
            contain lowercase letters, numeric characters,
            underscores and dashes. International characters
            are allowed. See https://goo.gl/xmQnxf for more
            information and examples of labels. System
            reserved label keys are prefixed with
            "aiplatform.googleapis.com/" and are immutable.
        labeler_count (int):
            Required. Number of labelers to work on each
            DataItem.
        instruction_uri (str):
            Required. The Google Cloud Storage location
            of the instruction pdf. This pdf is shared with
            labelers, and provides detailed description on
            how to label DataItems in Datasets.
        inputs_schema_uri (str):
            Required. Points to a YAML file stored on
            Google Cloud Storage describing the config for a
            specific type of DataLabelingJob. The schema
            files that can be used here are found in the
            https://storage.googleapis.com/google-cloud-
            aiplatform bucket in the
            /schema/datalabelingjob/inputs/ folder.
        inputs (google.protobuf.struct_pb2.Value):
            Required. Input config parameters for the
            DataLabelingJob.
        state (google.cloud.aiplatform_v1beta1.types.JobState):
            Output only. The detailed state of the job.
        labeling_progress (int):
            Output only. Current labeling job progress percentage scaled
            in interval [0, 100], indicating the percentage of DataItems
            that has been finished.
        current_spend (google.type.money_pb2.Money):
            Output only. Estimated cost(in US dollars)
            that the DataLabelingJob has incurred to date.
        create_time (google.protobuf.timestamp_pb2.Timestamp):
            Output only. Timestamp when this
            DataLabelingJob was created.
        update_time (google.protobuf.timestamp_pb2.Timestamp):
            Output only. Timestamp when this
            DataLabelingJob was updated most recently.
<<<<<<< HEAD
        error (~.status.Status):
            Output only. DataLabelingJob errors. It is only populated
            when job's state is ``JOB_STATE_FAILED`` or
            ``JOB_STATE_CANCELLED``.
        labels (Sequence[~.data_labeling_job.DataLabelingJob.LabelsEntry]):
=======
        error (google.rpc.status_pb2.Status):
            Output only. DataLabelingJob errors. It is only populated
            when job's state is ``JOB_STATE_FAILED`` or
            ``JOB_STATE_CANCELLED``.
        labels (Sequence[google.cloud.aiplatform_v1beta1.types.DataLabelingJob.LabelsEntry]):
>>>>>>> 82193ef4
            The labels with user-defined metadata to organize your
            DataLabelingJobs.

            Label keys and values can be no longer than 64 characters
            (Unicode codepoints), can only contain lowercase letters,
            numeric characters, underscores and dashes. International
            characters are allowed.

            See https://goo.gl/xmQnxf for more information and examples
            of labels. System reserved label keys are prefixed with
            "aiplatform.googleapis.com/" and are immutable. Following
            system labels exist for each DataLabelingJob:

            -  "aiplatform.googleapis.com/schema": output only, its
               value is the
               ``inputs_schema``'s
               title.
        specialist_pools (Sequence[str]):
            The SpecialistPools' resource names
            associated with this job.
        encryption_spec (google.cloud.aiplatform_v1beta1.types.EncryptionSpec):
            Customer-managed encryption key spec for a
            DataLabelingJob. If set, this DataLabelingJob
            will be secured by this key.
            Note: Annotations created in the DataLabelingJob
            are associated with the EncryptionSpec of the
            Dataset they are exported to.
        active_learning_config (google.cloud.aiplatform_v1beta1.types.ActiveLearningConfig):
            Parameters that configure active learning
            pipeline. Active learning will label the data
            incrementally via several iterations. For every
            iteration, it will select a batch of data based
            on the sampling strategy.
    """

    name = proto.Field(proto.STRING, number=1)

    display_name = proto.Field(proto.STRING, number=2)

    datasets = proto.RepeatedField(proto.STRING, number=3)

    annotation_labels = proto.MapField(proto.STRING, proto.STRING, number=12)

    labeler_count = proto.Field(proto.INT32, number=4)

    instruction_uri = proto.Field(proto.STRING, number=5)

    inputs_schema_uri = proto.Field(proto.STRING, number=6)

    inputs = proto.Field(proto.MESSAGE, number=7, message=struct.Value,)

    state = proto.Field(proto.ENUM, number=8, enum=job_state.JobState,)

    labeling_progress = proto.Field(proto.INT32, number=13)

    current_spend = proto.Field(proto.MESSAGE, number=14, message=money.Money,)

    create_time = proto.Field(proto.MESSAGE, number=9, message=timestamp.Timestamp,)

    update_time = proto.Field(proto.MESSAGE, number=10, message=timestamp.Timestamp,)

    error = proto.Field(proto.MESSAGE, number=22, message=status.Status,)

    labels = proto.MapField(proto.STRING, proto.STRING, number=11)

    specialist_pools = proto.RepeatedField(proto.STRING, number=16)

<<<<<<< HEAD
=======
    encryption_spec = proto.Field(
        proto.MESSAGE, number=20, message=gca_encryption_spec.EncryptionSpec,
    )

>>>>>>> 82193ef4
    active_learning_config = proto.Field(
        proto.MESSAGE, number=21, message="ActiveLearningConfig",
    )


class ActiveLearningConfig(proto.Message):
    r"""Parameters that configure active learning pipeline. Active
    learning will  label the data incrementally by several
    iterations. For every iteration, it  will select a batch of data
    based on the sampling strategy.

    Attributes:
        max_data_item_count (int):
            Max number of human labeled DataItems.
        max_data_item_percentage (int):
            Max percent of total DataItems for human
            labeling.
        sample_config (google.cloud.aiplatform_v1beta1.types.SampleConfig):
            Active learning data sampling config. For
            every active learning labeling iteration, it
            will select a batch of data based on the
            sampling strategy.
        training_config (google.cloud.aiplatform_v1beta1.types.TrainingConfig):
            CMLE training config. For every active
            learning labeling iteration, system will train a
            machine learning model on CMLE. The trained
            model will be used by data sampling algorithm to
            select DataItems.
    """

    max_data_item_count = proto.Field(
        proto.INT64, number=1, oneof="human_labeling_budget"
    )

    max_data_item_percentage = proto.Field(
        proto.INT32, number=2, oneof="human_labeling_budget"
    )

    sample_config = proto.Field(proto.MESSAGE, number=3, message="SampleConfig",)

    training_config = proto.Field(proto.MESSAGE, number=4, message="TrainingConfig",)


class SampleConfig(proto.Message):
    r"""Active learning data sampling config. For every active
    learning labeling iteration, it will select a batch of data
    based on the sampling strategy.

    Attributes:
        initial_batch_sample_percentage (int):
            The percentage of data needed to be labeled
            in the first batch.
        following_batch_sample_percentage (int):
            The percentage of data needed to be labeled
            in each following batch (except the first
            batch).
        sample_strategy (google.cloud.aiplatform_v1beta1.types.SampleConfig.SampleStrategy):
            Field to chose sampling strategy. Sampling
            strategy will decide which data should be
            selected for human labeling in every batch.
    """

    class SampleStrategy(proto.Enum):
        r"""Sample strategy decides which subset of DataItems should be
        selected for human labeling in every batch.
        """
        SAMPLE_STRATEGY_UNSPECIFIED = 0
        UNCERTAINTY = 1

    initial_batch_sample_percentage = proto.Field(
        proto.INT32, number=1, oneof="initial_batch_sample_size"
    )

    following_batch_sample_percentage = proto.Field(
        proto.INT32, number=3, oneof="following_batch_sample_size"
    )

    sample_strategy = proto.Field(proto.ENUM, number=5, enum=SampleStrategy,)


class TrainingConfig(proto.Message):
    r"""CMLE training config. For every active learning labeling
    iteration, system will train a machine learning model on CMLE.
    The trained model will be used by data sampling algorithm to
    select DataItems.

    Attributes:
        timeout_training_milli_hours (int):
            The timeout hours for the CMLE training job,
            expressed in milli hours i.e. 1,000 value in
            this field means 1 hour.
    """

    timeout_training_milli_hours = proto.Field(proto.INT64, number=1)


__all__ = tuple(sorted(__protobuf__.manifest))<|MERGE_RESOLUTION|>--- conflicted
+++ resolved
@@ -100,19 +100,11 @@
         update_time (google.protobuf.timestamp_pb2.Timestamp):
             Output only. Timestamp when this
             DataLabelingJob was updated most recently.
-<<<<<<< HEAD
-        error (~.status.Status):
-            Output only. DataLabelingJob errors. It is only populated
-            when job's state is ``JOB_STATE_FAILED`` or
-            ``JOB_STATE_CANCELLED``.
-        labels (Sequence[~.data_labeling_job.DataLabelingJob.LabelsEntry]):
-=======
         error (google.rpc.status_pb2.Status):
             Output only. DataLabelingJob errors. It is only populated
             when job's state is ``JOB_STATE_FAILED`` or
             ``JOB_STATE_CANCELLED``.
         labels (Sequence[google.cloud.aiplatform_v1beta1.types.DataLabelingJob.LabelsEntry]):
->>>>>>> 82193ef4
             The labels with user-defined metadata to organize your
             DataLabelingJobs.
 
@@ -180,13 +172,10 @@
 
     specialist_pools = proto.RepeatedField(proto.STRING, number=16)
 
-<<<<<<< HEAD
-=======
     encryption_spec = proto.Field(
         proto.MESSAGE, number=20, message=gca_encryption_spec.EncryptionSpec,
     )
 
->>>>>>> 82193ef4
     active_learning_config = proto.Field(
         proto.MESSAGE, number=21, message="ActiveLearningConfig",
     )
