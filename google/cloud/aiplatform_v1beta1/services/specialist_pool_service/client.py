--- conflicted
+++ resolved
@@ -264,11 +264,7 @@
             transport (Union[str, SpecialistPoolServiceTransport]): The
                 transport to use. If set to None, a transport is chosen
                 automatically.
-<<<<<<< HEAD
-            client_options (client_options_lib.ClientOptions): Custom options for the
-=======
             client_options (google.api_core.client_options.ClientOptions): Custom options for the
->>>>>>> 82193ef4
                 client. It won't take effect if a ``transport`` instance is provided.
                 (1) The ``api_endpoint`` property can be used to override the
                 default endpoint provided by the client. GOOGLE_API_USE_MTLS_ENDPOINT
@@ -304,23 +300,6 @@
             util.strtobool(os.getenv("GOOGLE_API_USE_CLIENT_CERTIFICATE", "false"))
         )
 
-<<<<<<< HEAD
-        ssl_credentials = None
-        is_mtls = False
-        if use_client_cert:
-            if client_options.client_cert_source:
-                import grpc  # type: ignore
-
-                cert, key = client_options.client_cert_source()
-                ssl_credentials = grpc.ssl_channel_credentials(
-                    certificate_chain=cert, private_key=key
-                )
-                is_mtls = True
-            else:
-                creds = SslCredentials()
-                is_mtls = creds.is_mtls
-                ssl_credentials = creds.ssl_credentials if is_mtls else None
-=======
         client_cert_source_func = None
         is_mtls = False
         if use_client_cert:
@@ -332,7 +311,6 @@
                 client_cert_source_func = (
                     mtls.default_client_cert_source() if is_mtls else None
                 )
->>>>>>> 82193ef4
 
         # Figure out which api endpoint to use.
         if client_options.api_endpoint is not None:
@@ -375,11 +353,7 @@
                 credentials_file=client_options.credentials_file,
                 host=api_endpoint,
                 scopes=client_options.scopes,
-<<<<<<< HEAD
-                ssl_channel_credentials=ssl_credentials,
-=======
                 client_cert_source_for_mtls=client_cert_source_func,
->>>>>>> 82193ef4
                 quota_project_id=client_options.quota_project_id,
                 client_info=client_info,
             )
@@ -400,11 +374,7 @@
             request (google.cloud.aiplatform_v1beta1.types.CreateSpecialistPoolRequest):
                 The request object. Request message for
                 ``SpecialistPoolService.CreateSpecialistPool``.
-<<<<<<< HEAD
-            parent (:class:`str`):
-=======
             parent (str):
->>>>>>> 82193ef4
                 Required. The parent Project name for the new
                 SpecialistPool. The form is
                 ``projects/{project}/locations/{location}``.
@@ -430,18 +400,6 @@
             google.api_core.operation.Operation:
                 An object representing a long-running operation.
 
-<<<<<<< HEAD
-                The result type for the operation will be
-                :class:`~.gca_specialist_pool.SpecialistPool`:
-                SpecialistPool represents customers' own workforce to
-                work on their data labeling jobs. It includes a group of
-                specialist managers who are responsible for managing the
-                labelers in this pool as well as customers' data
-                labeling jobs associated with this pool. Customers
-                create specialist pool as well as start data labeling
-                jobs on Cloud, managers and labelers work with the jobs
-                using CrowdCompute console.
-=======
                 The result type for the operation will be :class:`google.cloud.aiplatform_v1beta1.types.SpecialistPool` SpecialistPool represents customers' own workforce to work on their data
                    labeling jobs. It includes a group of specialist
                    managers who are responsible for managing the
@@ -450,7 +408,6 @@
                    create specialist pool as well as start data labeling
                    jobs on Cloud, managers and labelers work with the
                    jobs using CrowdCompute console.
->>>>>>> 82193ef4
 
         """
         # Create or coerce a protobuf request object.
@@ -517,11 +474,7 @@
             request (google.cloud.aiplatform_v1beta1.types.GetSpecialistPoolRequest):
                 The request object. Request message for
                 ``SpecialistPoolService.GetSpecialistPool``.
-<<<<<<< HEAD
-            name (:class:`str`):
-=======
             name (str):
->>>>>>> 82193ef4
                 Required. The name of the SpecialistPool resource. The
                 form is
 
@@ -606,11 +559,7 @@
             request (google.cloud.aiplatform_v1beta1.types.ListSpecialistPoolsRequest):
                 The request object. Request message for
                 ``SpecialistPoolService.ListSpecialistPools``.
-<<<<<<< HEAD
-            parent (:class:`str`):
-=======
             parent (str):
->>>>>>> 82193ef4
                 Required. The name of the SpecialistPool's parent
                 resource. Format:
                 ``projects/{project}/locations/{location}``
@@ -695,11 +644,7 @@
             request (google.cloud.aiplatform_v1beta1.types.DeleteSpecialistPoolRequest):
                 The request object. Request message for
                 ``SpecialistPoolService.DeleteSpecialistPool``.
-<<<<<<< HEAD
-            name (:class:`str`):
-=======
             name (str):
->>>>>>> 82193ef4
                 Required. The resource name of the SpecialistPool to
                 delete. Format:
                 ``projects/{project}/locations/{location}/specialistPools/{specialist_pool}``
@@ -718,19 +663,10 @@
             google.api_core.operation.Operation:
                 An object representing a long-running operation.
 
-<<<<<<< HEAD
-                The result type for the operation will be
-                :class:`~.empty.Empty`: A generic empty message that
-                you can re-use to avoid defining duplicated empty
-                messages in your APIs. A typical example is to use it as
-                the request or the response type of an API method. For
-                instance:
-=======
                 The result type for the operation will be :class:`google.protobuf.empty_pb2.Empty` A generic empty message that you can re-use to avoid defining duplicated
                    empty messages in your APIs. A typical example is to
                    use it as the request or the response type of an API
                    method. For instance:
->>>>>>> 82193ef4
 
                       service Foo {
                          rpc Bar(google.protobuf.Empty) returns
@@ -805,11 +741,7 @@
             request (google.cloud.aiplatform_v1beta1.types.UpdateSpecialistPoolRequest):
                 The request object. Request message for
                 ``SpecialistPoolService.UpdateSpecialistPool``.
-<<<<<<< HEAD
-            specialist_pool (:class:`~.gca_specialist_pool.SpecialistPool`):
-=======
             specialist_pool (google.cloud.aiplatform_v1beta1.types.SpecialistPool):
->>>>>>> 82193ef4
                 Required. The SpecialistPool which
                 replaces the resource on the server.
 
@@ -834,18 +766,6 @@
             google.api_core.operation.Operation:
                 An object representing a long-running operation.
 
-<<<<<<< HEAD
-                The result type for the operation will be
-                :class:`~.gca_specialist_pool.SpecialistPool`:
-                SpecialistPool represents customers' own workforce to
-                work on their data labeling jobs. It includes a group of
-                specialist managers who are responsible for managing the
-                labelers in this pool as well as customers' data
-                labeling jobs associated with this pool. Customers
-                create specialist pool as well as start data labeling
-                jobs on Cloud, managers and labelers work with the jobs
-                using CrowdCompute console.
-=======
                 The result type for the operation will be :class:`google.cloud.aiplatform_v1beta1.types.SpecialistPool` SpecialistPool represents customers' own workforce to work on their data
                    labeling jobs. It includes a group of specialist
                    managers who are responsible for managing the
@@ -854,7 +774,6 @@
                    create specialist pool as well as start data labeling
                    jobs on Cloud, managers and labelers work with the
                    jobs using CrowdCompute console.
->>>>>>> 82193ef4
 
         """
         # Create or coerce a protobuf request object.
